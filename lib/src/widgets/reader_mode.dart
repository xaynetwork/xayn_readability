--- conflicted
+++ resolved
@@ -114,30 +114,21 @@
   @override
   void initState() {
     _controller = widget.controller;
-<<<<<<< HEAD
-=======
     _scrollController = ScrollController(keepScrollOffset: false);
 
->>>>>>> 197af330
     _attachController(_controller);
     _scrollController.addListener(_observeScrolling);
 
-    _scrollController.addListener(_scrollListener);
-
     super.initState();
   }
 
   @override
   void dispose() {
     _detachController(_controller);
-<<<<<<< HEAD
-    _scrollController.removeListener(_scrollListener);
-=======
     _scrollController.removeListener(_observeScrolling);
 
     _scrollController.dispose();
 
->>>>>>> 197af330
     super.dispose();
   }
 
@@ -176,11 +167,6 @@
     );
   }
 
-  void _scrollListener() {
-    final value = _scrollController.position.pixels;
-    _controller.updateScrollPositionForCurrentIndex(value);
-  }
-
   Widget Function(BuildContext, ProcessHtmlResult?) _builder(Uri uri) =>
       (BuildContext context, ProcessHtmlResult? result) {
         final html = result?.contents;
@@ -293,6 +279,9 @@
   }
 
   void _observeScrolling() {
-    widget.onScroll?.call(_scrollController.position.pixels);
+    final value = _scrollController.position.pixels;
+    _controller.updateScrollPositionForCurrentIndex(value);
+
+    widget.onScroll?.call(value);
   }
 }